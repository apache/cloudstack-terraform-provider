//
// Licensed to the Apache Software Foundation (ASF) under one
// or more contributor license agreements.  See the NOTICE file
// distributed with this work for additional information
// regarding copyright ownership.  The ASF licenses this file
// to you under the Apache License, Version 2.0 (the
// "License"); you may not use this file except in compliance
// with the License.  You may obtain a copy of the License at
//
//   http://www.apache.org/licenses/LICENSE-2.0
//
// Unless required by applicable law or agreed to in writing,
// software distributed under the License is distributed on an
// "AS IS" BASIS, WITHOUT WARRANTIES OR CONDITIONS OF ANY
// KIND, either express or implied.  See the License for the
// specific language governing permissions and limitations
// under the License.
//

package cloudstack

import (
	"fmt"
	"sort"
	"strconv"
	"strings"
	"sync"
	"time"

	"github.com/apache/cloudstack-go/v2/cloudstack"
	"github.com/hashicorp/go-multierror"
	"github.com/hashicorp/terraform-plugin-sdk/v2/helper/schema"
)

// isAllPortsTCPUDP determines if a rule represents all ports for TCP/UDP protocols across CloudStack versions that may return 0/0, -1/-1, or 1/65535
func isAllPortsTCPUDP(protocol string, start, end int) bool {
	p := strings.ToLower(protocol)
	if p != "tcp" && p != "udp" {
		return false
	}
	// handle various representations of all ports across CloudStack versions
	if (start == 0 && end == 0) ||
		(start == -1 && end == -1) ||
		(start == 1 && end == 65535) {
		return true
	}
	return false
}

// normalizeRemoteCIDRs normalizes a comma-separated CIDR string from CloudStack API
func normalizeRemoteCIDRs(cidrList string) []string {
	if cidrList == "" {
		return []string{}
	}

	cidrs := strings.Split(cidrList, ",")
	normalized := make([]string, 0, len(cidrs))

	for _, cidr := range cidrs {
		trimmed := strings.TrimSpace(cidr)
		if trimmed != "" {
			normalized = append(normalized, trimmed)
		}
	}

	sort.Strings(normalized)
	return normalized
}

// normalizeLocalCIDRs normalizes a Terraform schema.Set of CIDRs
func normalizeLocalCIDRs(cidrSet *schema.Set) []string {
	if cidrSet == nil {
		return []string{}
	}

	normalized := make([]string, 0, cidrSet.Len())
	for _, cidr := range cidrSet.List() {
		if cidrStr, ok := cidr.(string); ok {
			trimmed := strings.TrimSpace(cidrStr)
			if trimmed != "" {
				normalized = append(normalized, trimmed)
			}
		}
	}

	sort.Strings(normalized)
	return normalized
}

// cidrSetsEqual compares normalized CIDR sets for equality (order/whitespace agnostic)
func cidrSetsEqual(remoteCidrList string, localCidrSet *schema.Set) bool {
	remoteCidrs := normalizeRemoteCIDRs(remoteCidrList)
	localCidrs := normalizeLocalCIDRs(localCidrSet)

	// Compare lengths first
	if len(remoteCidrs) != len(localCidrs) {
		return false
	}

	// Compare each element (both are already sorted)
	for i, remoteCidr := range remoteCidrs {
		if remoteCidr != localCidrs[i] {
			return false
		}
	}

	return true
}

func resourceCloudStackEgressFirewall() *schema.Resource {
	return &schema.Resource{
		Create: resourceCloudStackEgressFirewallCreate,
		Read:   resourceCloudStackEgressFirewallRead,
		Update: resourceCloudStackEgressFirewallUpdate,
		Delete: resourceCloudStackEgressFirewallDelete,

		Schema: map[string]*schema.Schema{
			"network_id": {
				Type:     schema.TypeString,
				Required: true,
				ForceNew: true,
			},

			"project": {
				Type:     schema.TypeString,
				Optional: true,
				Computed: true,
				ForceNew: true,
			},

			"managed": {
				Type:     schema.TypeBool,
				Optional: true,
				Default:  false,
			},

			"rule": {
				Type:     schema.TypeSet,
				Optional: true,
				Elem: &schema.Resource{
					Schema: map[string]*schema.Schema{
						"cidr_list": {
							Type:     schema.TypeSet,
							Optional: true,
							Elem:     &schema.Schema{Type: schema.TypeString},
							Set:      schema.HashString,
						},

						"protocol": {
							Type:     schema.TypeString,
							Required: true,
						},

						"icmp_type": {
							Type:     schema.TypeInt,
							Optional: true,
							Computed: true,
						},

						"icmp_code": {
							Type:     schema.TypeInt,
							Optional: true,
							Computed: true,
						},

						"ports": {
							Type:     schema.TypeSet,
							Optional: true,
							Elem:     &schema.Schema{Type: schema.TypeString},
							Set:      schema.HashString,
						},

						"uuids": {
							Type:     schema.TypeMap,
							Computed: true,
						},
					},
				},
			},

			"parallelism": {
				Type:     schema.TypeInt,
				Optional: true,
				Default:  2,
			},
		},
	}
}

func resourceCloudStackEgressFirewallCreate(d *schema.ResourceData, meta interface{}) error {
	// Make sure all required parameters are there
	if err := verifyEgressFirewallParams(d); err != nil {
		return err
	}

	// We need to set this upfront in order to be able to save a partial state
	d.SetId(d.Get("network_id").(string))

	// Create all rules that are configured
	if nrs := d.Get("rule").(*schema.Set); nrs.Len() > 0 {
		// Create an empty schema.Set to hold all rules
		rules := resourceCloudStackEgressFirewall().Schema["rule"].ZeroValue().(*schema.Set)

		err := createEgressFirewallRules(d, meta, rules, nrs)

		// We need to update this first to preserve the correct state
		d.Set("rule", rules)

		if err != nil {
			return err
		}
	}

	return resourceCloudStackEgressFirewallRead(d, meta)
}

func createEgressFirewallRules(d *schema.ResourceData, meta interface{}, rules *schema.Set, nrs *schema.Set) error {
	var errs *multierror.Error

	var wg sync.WaitGroup
	wg.Add(nrs.Len())

	sem := make(chan struct{}, d.Get("parallelism").(int))
	for _, rule := range nrs.List() {
		// Put in a tiny sleep here to avoid DoS'ing the API
		time.Sleep(500 * time.Millisecond)

		go func(rule map[string]interface{}) {
			defer wg.Done()
			sem <- struct{}{}

			// Create a single rule
			err := createEgressFirewallRule(d, meta, rule)

			// If we have at least one UUID, we need to save the rule
			if len(rule["uuids"].(map[string]interface{})) > 0 {
				rules.Add(rule)
			}

			if err != nil {
				errs = multierror.Append(errs, err)
			}

			<-sem
		}(rule.(map[string]interface{}))
	}

	wg.Wait()

	return errs.ErrorOrNil()
}
func createEgressFirewallRule(d *schema.ResourceData, meta interface{}, rule map[string]interface{}) error {
	cs := meta.(*cloudstack.CloudStackClient)
	uuids := rule["uuids"].(map[string]interface{})

	// Make sure all required rule parameters are there
	if err := verifyEgressFirewallRuleParams(d, rule); err != nil {
		return err
	}

	// Create a new parameter struct
	p := cs.Firewall.NewCreateEgressFirewallRuleParams(d.Id(), rule["protocol"].(string))

	// Set the CIDR list
	var cidrList []string
	if rs := rule["cidr_list"].(*schema.Set); rs.Len() > 0 {
		for _, cidr := range rule["cidr_list"].(*schema.Set).List() {
			cidrList = append(cidrList, cidr.(string))
		}
		p.SetCidrlist(cidrList)
	}

	// If the protocol is ICMP set the needed ICMP parameters
	if rule["protocol"].(string) == "icmp" {
		p.SetIcmptype(rule["icmp_type"].(int))
		p.SetIcmpcode(rule["icmp_code"].(int))

		r, err := cs.Firewall.CreateEgressFirewallRule(p)
		if err != nil {
			return err
		}
		uuids["icmp"] = r.Id
		rule["uuids"] = uuids
	}

	// If protocol is not ICMP and not ALL, loop through all ports
	if rule["protocol"].(string) != "icmp" && strings.ToLower(rule["protocol"].(string)) != "all" {
		if ps := rule["ports"].(*schema.Set); ps.Len() > 0 {

			// Create an empty schema.Set to hold all processed ports
			ports := &schema.Set{F: schema.HashString}

			for _, port := range ps.List() {
				if _, ok := uuids[port.(string)]; ok {
					ports.Add(port)
					rule["ports"] = ports
					continue
				}

				m := splitPorts.FindStringSubmatch(port.(string))

				startPort, err := strconv.Atoi(m[1])
				if err != nil {
					return err
				}

				endPort := startPort
				if m[2] != "" {
					endPort, err = strconv.Atoi(m[2])
					if err != nil {
						return err
					}
				}

				p.SetStartport(startPort)
				p.SetEndport(endPort)

				r, err := cs.Firewall.CreateEgressFirewallRule(p)
				if err != nil {
					return err
				}

				ports.Add(port)
				rule["ports"] = ports

				uuids[port.(string)] = r.Id
				rule["uuids"] = uuids
			}
		} else {
			// No ports specified - create a rule that encompasses all ports
			// by not setting startport and endport parameters
			r, err := cs.Firewall.CreateEgressFirewallRule(p)
			if err != nil {
				return fmt.Errorf("failed to create all-ports egress firewall rule: %w", err)
			}
			uuids["all"] = r.Id
			rule["uuids"] = uuids
			// Remove the ports field since we're creating an all-ports rule
			delete(rule, "ports")
		}
	}

	if strings.ToLower(rule["protocol"].(string)) == "all" {
		r, err := cs.Firewall.CreateEgressFirewallRule(p)
		if err != nil {
			return err
		}
		uuids["all"] = r.Id
		rule["uuids"] = uuids
	}
	return nil
}

func resourceCloudStackEgressFirewallRead(d *schema.ResourceData, meta interface{}) error {
	cs := meta.(*cloudstack.CloudStackClient)

	// Get all the rules from the running environment
	p := cs.Firewall.NewListEgressFirewallRulesParams()
	p.SetNetworkid(d.Id())
	p.SetListall(true)

	// If there is a project supplied, we retrieve and set the project id
	if err := setProjectid(p, cs, d); err != nil {
		return err
	}

	l, err := cs.Firewall.ListEgressFirewallRules(p)
	if err != nil {
		return err
	}

	// Make a map of all the rules so we can easily find a rule
	ruleMap := make(map[string]*cloudstack.EgressFirewallRule, l.Count)
	for _, r := range l.EgressFirewallRules {
		ruleMap[r.Id] = r
	}

	// Create an empty schema.Set to hold all rules
	rules := resourceCloudStackEgressFirewall().Schema["rule"].ZeroValue().(*schema.Set)

	// Read all rules that are configured
	if rs := d.Get("rule").(*schema.Set); rs.Len() > 0 {
		for _, rule := range rs.List() {
			rule := rule.(map[string]interface{})
			uuids := rule["uuids"].(map[string]interface{})

			if rule["protocol"].(string) == "icmp" {
				id, ok := uuids["icmp"]
				if !ok {
					continue
				}

				// Get the rule
				r, ok := ruleMap[id.(string)]
				if !ok {
					delete(uuids, "icmp")
					continue
				}

				// Delete the known rule so only unknown rules remain in the ruleMap
				delete(ruleMap, id.(string))

				// Create a set with all CIDR's
				cidrs := &schema.Set{F: schema.HashString}
				if r.Cidrlist != "" {
					for _, cidr := range strings.Split(r.Cidrlist, ",") {
						cidr = strings.TrimSpace(cidr)
						if cidr != "" {
							cidrs.Add(cidr)
						}
					}
				}

				// Update the values
				rule["protocol"] = r.Protocol
				rule["icmp_type"] = r.Icmptype
				rule["icmp_code"] = r.Icmpcode
				rule["cidr_list"] = cidrs
				rules.Add(rule)
			}

			// If protocol is not ICMP, loop through all ports
			if rule["protocol"].(string) != "icmp" && strings.ToLower(rule["protocol"].(string)) != "all" {
				if ps := rule["ports"].(*schema.Set); ps.Len() > 0 {

					// Create an empty schema.Set to hold all ports
					ports := &schema.Set{F: schema.HashString}

					// Loop through all ports and retrieve their info
					for _, port := range ps.List() {
						id, ok := uuids[port.(string)]
						if !ok {
							continue
						}

						// Get the rule
						r, ok := ruleMap[id.(string)]
						if !ok {
							delete(uuids, port.(string))
							continue
						}

						// Delete the known rule so only unknown rules remain in the ruleMap
						delete(ruleMap, id.(string))

						// Create a set with all CIDR's
						cidrs := &schema.Set{F: schema.HashString}
						if r.Cidrlist != "" {
							for _, cidr := range strings.Split(r.Cidrlist, ",") {
								cidr = strings.TrimSpace(cidr)
								if cidr != "" {
									cidrs.Add(cidr)
								}
							}
						}

						// Update the values
						rule["protocol"] = r.Protocol
						rule["cidr_list"] = cidrs
						ports.Add(port)
					}

					// If there is at least one port found, add this rule to the rules set
					if ports.Len() > 0 {
						rule["ports"] = ports
						rules.Add(rule)
					}
				} else {
					// No ports specified - check if we have an "all" rule
					id, ok := uuids["all"]
					if !ok {
						continue
					}

					// Get the rule
					r, ok := ruleMap[id.(string)]
					if !ok {
						delete(uuids, "all")
						continue
					}

					// Verify this is actually an all-ports rule using our helper
					if !isAllPortsTCPUDP(r.Protocol, r.Startport, r.Endport) {
						// This rule has specific ports, but we expected all-ports
						// This might happen if CloudStack behavior changed
						continue
					}

					// Delete the known rule so only unknown rules remain in the ruleMap
					delete(ruleMap, id.(string))

					// Create a set with all CIDR's
					cidrs := &schema.Set{F: schema.HashString}
					if r.Cidrlist != "" {
						for _, cidr := range strings.Split(r.Cidrlist, ",") {
							cidr = strings.TrimSpace(cidr)
							if cidr != "" {
								cidrs.Add(cidr)
							}
						}
					}

					// Update the values
					rule["protocol"] = r.Protocol
					rule["cidr_list"] = cidrs
					// Remove ports field for all-ports rules
					delete(rule, "ports")
					rules.Add(rule)
				}
			}

<<<<<<< HEAD
			// Fallback: Check if any remaining rules in ruleMap match our expected all-ports pattern
			// This handles cases where CloudStack might return all-ports rules in unexpected formats
			if rule["protocol"].(string) != "icmp" && strings.ToLower(rule["protocol"].(string)) != "all" {
				// Look for any remaining rules that might be our all-ports rule
				for ruleID, r := range ruleMap {
					// Get local CIDR set for comparison
					localCidrSet, ok := rule["cidr_list"].(*schema.Set)
					if !ok {
						continue
					}

					if isAllPortsTCPUDP(r.Protocol, r.Startport, r.Endport) &&
						strings.EqualFold(r.Protocol, rule["protocol"].(string)) &&
						cidrSetsEqual(r.Cidrlist, localCidrSet) {
						// This looks like our all-ports rule, add it to state
						cidrs := &schema.Set{F: schema.HashString}
						for _, cidr := range strings.Split(r.Cidrlist, ",") {
							cidrs.Add(cidr)
						}

						rule["protocol"] = r.Protocol
						rule["cidr_list"] = cidrs
						// Remove ports field for all-ports rules
						delete(rule, "ports")
						rules.Add(rule)

						// Remove from ruleMap so it's not processed again
						delete(ruleMap, ruleID)
						break
					}
				}
			}

=======
>>>>>>> ff7ae5e2
			if strings.ToLower(rule["protocol"].(string)) == "all" {
				id, ok := uuids["all"]
				if !ok {
					continue
				}

				// Get the rule
				r, ok := ruleMap[id.(string)]
				if !ok {
					delete(uuids, "all")
					continue
				}

				// Delete the known rule so only unknown rules remain in the ruleMap
				delete(ruleMap, id.(string))

				// Create a set with all CIDR's
				if _, ok := rule["cidr_list"]; ok {
					cidrs := &schema.Set{F: schema.HashString}
					if r.Cidrlist != "" {
						for _, cidr := range strings.Split(r.Cidrlist, ",") {
							cidr = strings.TrimSpace(cidr)
							if cidr != "" {
								cidrs.Add(cidr)
							}
						}
					}
					rule["cidr_list"] = cidrs
				}

				// Update the values
				rule["protocol"] = r.Protocol
				rules.Add(rule)
			}
		}
	}

	// If this is a managed firewall, add all unknown rules into a single dummy rule
	managed := d.Get("managed").(bool)
	if managed && len(ruleMap) > 0 {
		for uuid := range ruleMap {
			// We need to create and add a dummy value to a schema.Set as the
			// cidr_list is a required field and thus needs a value
			cidrs := &schema.Set{F: schema.HashString}
			cidrs.Add(uuid)

			// Make a dummy rule to hold the unknown UUID
			rule := map[string]interface{}{
				"cidr_list": uuid,
				"protocol":  uuid,
				"uuids":     map[string]interface{}{uuid: uuid},
			}

			// Add the dummy rule to the rules set
			rules.Add(rule)
		}
	}

	if rules.Len() > 0 {
		d.Set("rule", rules)
	} else if !managed {
		d.SetId("")
	}

	return nil
}

func resourceCloudStackEgressFirewallUpdate(d *schema.ResourceData, meta interface{}) error {
	// Make sure all required parameters are there
	if err := verifyEgressFirewallParams(d); err != nil {
		return err
	}

	// Check if the rule set as a whole has changed
	if d.HasChange("rule") {
		o, n := d.GetChange("rule")
		ors := o.(*schema.Set).Difference(n.(*schema.Set))
		nrs := n.(*schema.Set).Difference(o.(*schema.Set))

		// We need to start with a rule set containing all the rules we
		// already have and want to keep. Any rules that are not deleted
		// correctly and any newly created rules, will be added to this
		// set to make sure we end up in a consistent state
		rules := o.(*schema.Set).Intersection(n.(*schema.Set))

		// First loop through all the old rules and delete them
		if ors.Len() > 0 {
			err := deleteEgressFirewallRules(d, meta, rules, ors)

			// We need to update this first to preserve the correct state
			d.Set("rule", rules)

			if err != nil {
				return err
			}
		}

		// Then loop through all the new rules and create them
		if nrs.Len() > 0 {
			err := createEgressFirewallRules(d, meta, rules, nrs)

			// We need to update this first to preserve the correct state
			d.Set("rule", rules)

			if err != nil {
				return err
			}
		}
	}

	return resourceCloudStackEgressFirewallRead(d, meta)
}

func resourceCloudStackEgressFirewallDelete(d *schema.ResourceData, meta interface{}) error {
	// Create an empty rule set to hold all rules that where
	// not deleted correctly
	rules := resourceCloudStackEgressFirewall().Schema["rule"].ZeroValue().(*schema.Set)

	// Delete all rules
	if ors := d.Get("rule").(*schema.Set); ors.Len() > 0 {
		err := deleteEgressFirewallRules(d, meta, rules, ors)

		// We need to update this first to preserve the correct state
		d.Set("rule", rules)

		if err != nil {
			return err
		}
	}

	return nil
}

func deleteEgressFirewallRules(d *schema.ResourceData, meta interface{}, rules *schema.Set, ors *schema.Set) error {
	var errs *multierror.Error

	var wg sync.WaitGroup
	wg.Add(ors.Len())

	sem := make(chan struct{}, d.Get("parallelism").(int))
	for _, rule := range ors.List() {
		// Put a sleep here to avoid DoS'ing the API
		time.Sleep(500 * time.Millisecond)

		go func(rule map[string]interface{}) {
			defer wg.Done()
			sem <- struct{}{}

			// Delete a single rule
			err := deleteEgressFirewallRule(d, meta, rule)

			// If we have at least one UUID, we need to save the rule
			if len(rule["uuids"].(map[string]interface{})) > 0 {
				rules.Add(rule)
			}

			if err != nil {
				errs = multierror.Append(errs, err)
			}

			<-sem
		}(rule.(map[string]interface{}))
	}

	wg.Wait()

	return errs.ErrorOrNil()
}

func deleteEgressFirewallRule(d *schema.ResourceData, meta interface{}, rule map[string]interface{}) error {
	cs := meta.(*cloudstack.CloudStackClient)
	uuids := rule["uuids"].(map[string]interface{})

	for k, id := range uuids {
		// We don't care about the count here, so just continue
		if k == "%" {
			continue
		}

		// Create the parameter struct
		p := cs.Firewall.NewDeleteEgressFirewallRuleParams(id.(string))

		// Delete the rule
		if _, err := cs.Firewall.DeleteEgressFirewallRule(p); err != nil {

			// This is a very poor way to be told the ID does no longer exist :(
			if strings.Contains(err.Error(), fmt.Sprintf(
				"Invalid parameter id value=%s due to incorrect long value format, "+
					"or entity does not exist", id.(string))) {
				delete(uuids, k)
				continue
			}

			return err
		}

		// Delete the UUID of this rule
		delete(uuids, k)
		rule["uuids"] = uuids
	}

	return nil
}

func verifyEgressFirewallParams(d *schema.ResourceData) error {
	managed := d.Get("managed").(bool)
	_, rules := d.GetOk("rule")

	if !rules && !managed {
		return fmt.Errorf(
			"you must supply at least one 'rule' when not using the 'managed' firewall feature")
	}

	return nil
}

// verifyEgressFirewallRuleParams validates egress firewall rule parameters.
// Note: ports parameter is optional for TCP/UDP protocols - when omitted, the rule will encompass all ports
func verifyEgressFirewallRuleParams(d *schema.ResourceData, rule map[string]interface{}) error {
	protocol := rule["protocol"].(string)
	if strings.ToLower(protocol) != "all" && protocol != "tcp" && protocol != "udp" && protocol != "icmp" {
		return fmt.Errorf(
			"%q is not a valid protocol. Valid options are 'ALL', 'tcp', 'udp' and 'icmp'", protocol)
	}

	if protocol == "icmp" {
		if _, ok := rule["icmp_type"]; !ok {
		return fmt.Errorf(
			"parameter icmp_type is a required parameter when using protocol 'icmp'")
		}
		if _, ok := rule["icmp_code"]; !ok {
		return fmt.Errorf(
			"parameter icmp_code is a required parameter when using protocol 'icmp'")
		}
	} else if strings.ToLower(protocol) != "all" {
		if ports, ok := rule["ports"].(*schema.Set); ok {
			for _, port := range ports.List() {
				m := splitPorts.FindStringSubmatch(port.(string))
				if m == nil {
					return fmt.Errorf(
						"%q is not a valid port value. Valid options are '80' or '80-90'", port.(string))
				}
			}
		}
	} else if strings.ToLower(protocol) == "all" {
		if ports, _ := rule["ports"].(*schema.Set); ports.Len() > 0 {
		return fmt.Errorf(
			"parameter ports is not required when using protocol 'ALL'")
		}
	}

	return nil
}

// Formatting fix<|MERGE_RESOLUTION|>--- conflicted
+++ resolved
@@ -509,7 +509,6 @@
 				}
 			}
 
-<<<<<<< HEAD
 			// Fallback: Check if any remaining rules in ruleMap match our expected all-ports pattern
 			// This handles cases where CloudStack might return all-ports rules in unexpected formats
 			if rule["protocol"].(string) != "icmp" && strings.ToLower(rule["protocol"].(string)) != "all" {
@@ -542,9 +541,6 @@
 					}
 				}
 			}
-
-=======
->>>>>>> ff7ae5e2
 			if strings.ToLower(rule["protocol"].(string)) == "all" {
 				id, ok := uuids["all"]
 				if !ok {
