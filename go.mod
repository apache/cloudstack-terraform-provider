// Licensed to the Apache Software Foundation (ASF) under one
// or more contributor license agreements.  See the NOTICE file
// distributed with this work for additional information
// regarding copyright ownership.  The ASF licenses this file
// to you under the Apache License, Version 2.0 (the
// "License"); you may not use this file except in compliance
// with the License.  You may obtain a copy of the License at
//
//   http://www.apache.org/licenses/LICENSE-2.0
//
// Unless required by applicable law or agreed to in writing,
// software distributed under the License is distributed on an
// "AS IS" BASIS, WITHOUT WARRANTIES OR CONDITIONS OF ANY
// KIND, either express or implied.  See the License for the
// specific language governing permissions and limitations
// under the License.

module github.com/terraform-providers/terraform-provider-cloudstack

require (
	github.com/apache/cloudstack-go/v2 v2.17.1
	github.com/go-ini/ini v1.67.0
	github.com/hashicorp/go-multierror v1.1.1
	github.com/hashicorp/terraform-plugin-framework v1.12.0
	github.com/hashicorp/terraform-plugin-framework-validators v0.12.0
	github.com/hashicorp/terraform-plugin-go v0.24.0
	github.com/hashicorp/terraform-plugin-mux v0.16.0
	github.com/hashicorp/terraform-plugin-sdk/v2 v2.33.0
	github.com/hashicorp/terraform-plugin-testing v1.7.0
)

require (
	github.com/ProtonMail/go-crypto v1.1.0-alpha.0 // indirect
	github.com/agext/levenshtein v1.2.2 // indirect
	github.com/apparentlymart/go-textseg/v15 v15.0.0 // indirect
	github.com/cloudflare/circl v1.6.1 // indirect
	github.com/fatih/color v1.16.0 // indirect
<<<<<<< HEAD
	github.com/golang/mock v1.6.0 // indirect
	github.com/golang/protobuf v1.5.4 // indirect
=======
	github.com/golang/protobuf v1.5.3 // indirect
>>>>>>> 2d90b197
	github.com/google/go-cmp v0.6.0 // indirect
	github.com/hashicorp/errwrap v1.0.0 // indirect
	github.com/hashicorp/go-checkpoint v0.5.0 // indirect
	github.com/hashicorp/go-cleanhttp v0.5.2 // indirect
	github.com/hashicorp/go-cty v1.4.1-0.20200414143053-d3edf31b6320 // indirect
	github.com/hashicorp/go-hclog v1.6.2 // indirect
	github.com/hashicorp/go-plugin v1.6.1 // indirect
	github.com/hashicorp/go-uuid v1.0.3 // indirect
	github.com/hashicorp/go-version v1.6.0 // indirect
	github.com/hashicorp/hc-install v0.6.3 // indirect
	github.com/hashicorp/hcl/v2 v2.20.0 // indirect
	github.com/hashicorp/logutils v1.0.0 // indirect
	github.com/hashicorp/terraform-exec v0.20.0 // indirect
	github.com/hashicorp/terraform-json v0.21.0 // indirect
	github.com/hashicorp/terraform-plugin-log v0.9.0 // indirect
	github.com/hashicorp/terraform-registry-address v0.2.3 // indirect
	github.com/hashicorp/terraform-svchost v0.1.1 // indirect
	github.com/hashicorp/yamux v0.1.1 // indirect
	github.com/kr/pretty v0.3.1 // indirect
	github.com/mattn/go-colorable v0.1.13 // indirect
	github.com/mattn/go-isatty v0.0.20 // indirect
	github.com/mitchellh/copystructure v1.2.0 // indirect
	github.com/mitchellh/go-testing-interface v1.14.1 // indirect
	github.com/mitchellh/go-wordwrap v1.0.0 // indirect
	github.com/mitchellh/mapstructure v1.5.0 // indirect
	github.com/mitchellh/reflectwalk v1.0.2 // indirect
	github.com/oklog/run v1.0.0 // indirect
	github.com/rogpeppe/go-internal v1.11.0 // indirect
	github.com/vmihailenco/msgpack v4.0.4+incompatible // indirect
	github.com/vmihailenco/msgpack/v5 v5.4.1 // indirect
	github.com/vmihailenco/tagparser/v2 v2.0.0 // indirect
	github.com/zclconf/go-cty v1.14.3 // indirect
<<<<<<< HEAD
	golang.org/x/crypto v0.24.0 // indirect
	golang.org/x/mod v0.17.0 // indirect
	golang.org/x/net v0.26.0 // indirect
	golang.org/x/sync v0.7.0 // indirect
	golang.org/x/sys v0.21.0 // indirect
	golang.org/x/text v0.16.0 // indirect
	golang.org/x/tools v0.21.1-0.20240508182429-e35e4ccd0d2d // indirect
=======
	go.uber.org/mock v0.5.0 // indirect
	golang.org/x/crypto v0.36.0 // indirect
	golang.org/x/mod v0.18.0 // indirect
	golang.org/x/net v0.38.0 // indirect
	golang.org/x/sync v0.12.0 // indirect
	golang.org/x/sys v0.31.0 // indirect
	golang.org/x/text v0.23.0 // indirect
	golang.org/x/tools v0.22.0 // indirect
>>>>>>> 2d90b197
	google.golang.org/appengine v1.6.8 // indirect
	google.golang.org/genproto/googleapis/rpc v0.0.0-20240604185151-ef581f913117 // indirect
	google.golang.org/grpc v1.66.2 // indirect
	google.golang.org/protobuf v1.34.2 // indirect
	gopkg.in/check.v1 v1.0.0-20201130134442-10cb98267c6c // indirect
)

<<<<<<< HEAD
go 1.22.0

toolchain go1.22.4
=======
go 1.23.0
>>>>>>> 2d90b197
<|MERGE_RESOLUTION|>--- conflicted
+++ resolved
@@ -35,12 +35,8 @@
 	github.com/apparentlymart/go-textseg/v15 v15.0.0 // indirect
 	github.com/cloudflare/circl v1.6.1 // indirect
 	github.com/fatih/color v1.16.0 // indirect
-<<<<<<< HEAD
 	github.com/golang/mock v1.6.0 // indirect
 	github.com/golang/protobuf v1.5.4 // indirect
-=======
-	github.com/golang/protobuf v1.5.3 // indirect
->>>>>>> 2d90b197
 	github.com/google/go-cmp v0.6.0 // indirect
 	github.com/hashicorp/errwrap v1.0.0 // indirect
 	github.com/hashicorp/go-checkpoint v0.5.0 // indirect
@@ -73,15 +69,6 @@
 	github.com/vmihailenco/msgpack/v5 v5.4.1 // indirect
 	github.com/vmihailenco/tagparser/v2 v2.0.0 // indirect
 	github.com/zclconf/go-cty v1.14.3 // indirect
-<<<<<<< HEAD
-	golang.org/x/crypto v0.24.0 // indirect
-	golang.org/x/mod v0.17.0 // indirect
-	golang.org/x/net v0.26.0 // indirect
-	golang.org/x/sync v0.7.0 // indirect
-	golang.org/x/sys v0.21.0 // indirect
-	golang.org/x/text v0.16.0 // indirect
-	golang.org/x/tools v0.21.1-0.20240508182429-e35e4ccd0d2d // indirect
-=======
 	go.uber.org/mock v0.5.0 // indirect
 	golang.org/x/crypto v0.36.0 // indirect
 	golang.org/x/mod v0.18.0 // indirect
@@ -90,7 +77,6 @@
 	golang.org/x/sys v0.31.0 // indirect
 	golang.org/x/text v0.23.0 // indirect
 	golang.org/x/tools v0.22.0 // indirect
->>>>>>> 2d90b197
 	google.golang.org/appengine v1.6.8 // indirect
 	google.golang.org/genproto/googleapis/rpc v0.0.0-20240604185151-ef581f913117 // indirect
 	google.golang.org/grpc v1.66.2 // indirect
@@ -98,10 +84,6 @@
 	gopkg.in/check.v1 v1.0.0-20201130134442-10cb98267c6c // indirect
 )
 
-<<<<<<< HEAD
-go 1.22.0
+go 1.23.0
 
-toolchain go1.22.4
-=======
-go 1.23.0
->>>>>>> 2d90b197
+toolchain go1.22.4