--- conflicted
+++ resolved
@@ -122,6 +122,9 @@
 * `etcd_nodes_size` - (Optional) The number of etcd nodes in the cluster. Defaults to `0` (uses control nodes for etcd).
 * `description` - (Optional) A description for the Kubernetes cluster.
 * `hypervisor` - (Optional) The hypervisor type for the cluster nodes. Defaults to `"KVM"`.
+* `docker_registry_url` - (Optional) URL for the docker image private registry
+* `docker_registry_username` - (Optional) password for the docker image private registry
+* `docker_registry_password"` - (Optional) user name for the docker image private registry
 
 ### Autoscaling Configuration
 
@@ -148,15 +151,8 @@
 ### Project and Domain
 
 * `project` - (Optional) The project to assign the Kubernetes cluster to.
-<<<<<<< HEAD
 * `domain_id` - (Optional) The domain ID for the cluster.
 * `account` - (Optional) The account name for the cluster.
-=======
-* `noderootdisksize` - (Optional) root disk size in GB for each node.
-* `docker_registry_url` - (Optional) URL for the docker image private registry
-* `docker_registry_username` - (Optional) password for the docker image private registry
-* `docker_registry_password"` - (Optional) user name for the docker image private registry
->>>>>>> c4602b53
 
 ## Attributes Reference
 
